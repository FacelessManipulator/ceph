--- conflicted
+++ resolved
@@ -626,22 +626,10 @@
   // -- op tracking --
   OpTracker op_tracker;
   void check_ops_in_flight();
-<<<<<<< HEAD
-  void dump_ops_in_flight(ostream& ss);
-  void dump_historic_ops(ostream& ss) {
-    return op_tracker.dump_historic_ops(ss);
-  }
   void test_ops(std::string command, std::string args, ostream& ss);
-  friend class OpsFlightSocketHook;
-  friend class HistoricOpsSocketHook;
   friend class TestOpsSocketHook;
+  TestOpsSocketHook *test_ops_hook;
   friend class C_CompleteSplits;
-  OpsFlightSocketHook *admin_ops_hook;
-  HistoricOpsSocketHook *historic_ops_hook;
-  TestOpsSocketHook *test_ops_hook;
-=======
-  friend class C_CompleteSplits;
->>>>>>> 73a96936
 
   // -- op queue --
 
