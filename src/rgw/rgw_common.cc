#include <errno.h>

#include "json_spirit/json_spirit.h"
#include "common/ceph_json.h"

#include "rgw_common.h"
#include "rgw_acl.h"
#include "rgw_string.h"

#include "common/ceph_crypto.h"
#include "common/armor.h"
#include "common/errno.h"
#include "common/Clock.h"
#include "common/Formatter.h"
#include "common/perf_counters.h"
#include "common/strtol.h"
#include "include/str_list.h"
#include "auth/Crypto.h"

#include <sstream>

#define dout_subsys ceph_subsys_rgw

PerfCounters *perfcounter = NULL;

int rgw_perf_start(CephContext *cct)
{
  PerfCountersBuilder plb(cct, cct->_conf->name.to_str(), l_rgw_first, l_rgw_last);

  plb.add_u64_counter(l_rgw_req, "req");
  plb.add_u64_counter(l_rgw_failed_req, "failed_req");

  plb.add_u64_counter(l_rgw_get, "get");
  plb.add_u64_counter(l_rgw_get_b, "get_b");
  plb.add_time_avg(l_rgw_get_lat, "get_initial_lat");
  plb.add_u64_counter(l_rgw_put, "put");
  plb.add_u64_counter(l_rgw_put_b, "put_b");
  plb.add_time_avg(l_rgw_put_lat, "put_initial_lat");

  plb.add_u64(l_rgw_qlen, "qlen");
  plb.add_u64(l_rgw_qactive, "qactive");

  plb.add_u64_counter(l_rgw_cache_hit, "cache_hit");
  plb.add_u64_counter(l_rgw_cache_miss, "cache_miss");

  plb.add_u64_counter(l_rgw_keystone_token_cache_hit, "keystone_token_cache_hit");
  plb.add_u64_counter(l_rgw_keystone_token_cache_miss, "keystone_token_cache_miss");

  perfcounter = plb.create_perf_counters();
  cct->get_perfcounters_collection()->add(perfcounter);
  return 0;
}

void rgw_perf_stop(CephContext *cct)
{
  assert(perfcounter);
  cct->get_perfcounters_collection()->remove(perfcounter);
  delete perfcounter;
}

using namespace ceph::crypto;

rgw_err::
rgw_err()
{
  clear();
}

rgw_err::
rgw_err(int http, const std::string& s3)
    : http_ret(http), ret(0), s3_code(s3)
{
}

void rgw_err::
clear()
{
  http_ret = 200;
  ret = 0;
  s3_code.clear();
}

bool rgw_err::
is_clear() const
{
  return (http_ret == 200);
}

bool rgw_err::
is_err() const
{
  return !(http_ret >= 200 && http_ret <= 399);
}


req_info::req_info(CephContext *cct, struct RGWEnv *e) : env(e) {
  method = env->get("REQUEST_METHOD");
  script_uri = env->get("SCRIPT_URI", cct->_conf->rgw_script_uri.c_str());
  request_uri = env->get("REQUEST_URI", cct->_conf->rgw_request_uri.c_str());
  int pos = request_uri.find('?');
  if (pos >= 0) {
    request_params = request_uri.substr(pos + 1);
    request_uri = request_uri.substr(0, pos);
  }
  host = env->get("HTTP_HOST");
}

void req_info::rebuild_from(req_info& src)
{
  method = src.method;
  script_uri = src.script_uri;
  request_uri = src.request_uri;
  host = src.host;

  x_meta_map = src.x_meta_map;
  x_meta_map.erase("x-amz-date");
}


req_state::req_state(CephContext *_cct, struct RGWEnv *e) : cct(_cct), cio(NULL), op(OP_UNKNOWN),
							    bucket_cors(NULL), has_acl_header(false),
                                                            os_auth_token(NULL), info(_cct, e)
{
  enable_ops_log = e->conf->enable_ops_log;
  enable_usage_log = e->conf->enable_usage_log;
  content_started = false;
  format = 0;
  formatter = NULL;
  bucket_acl = NULL;
  object_acl = NULL;
  expect_cont = false;

  bucket_name = NULL;
  object = NULL;

  header_ended = false;
  obj_size = 0;
  prot_flags = 0;

  system_request = false;

  os_auth_token = NULL;
  time = ceph_clock_now(cct);
  perm_mask = 0;
  content_length = 0;
  object = NULL;
  bucket_name = NULL;
  has_bad_meta = false;
  length = NULL;
  copy_source = NULL;
  http_auth = NULL;
  local_source = false;

  obj_ctx = NULL;
}

req_state::~req_state() {
  delete formatter;
  delete bucket_acl;
  delete bucket_cors;
  delete object_acl;
  free((void *)object);
  free((void *)bucket_name);
}

struct str_len {
  const char *str;
  int len;
};

#define STR_LEN_ENTRY(s) { s, sizeof(s) - 1 }

struct str_len meta_prefixes[] = { STR_LEN_ENTRY("HTTP_X_AMZ"),
                                   STR_LEN_ENTRY("HTTP_X_GOOG"),
                                   STR_LEN_ENTRY("HTTP_X_DHO"),
                                   STR_LEN_ENTRY("HTTP_X_RGW"),
                                   STR_LEN_ENTRY("HTTP_X_OBJECT"),
                                   STR_LEN_ENTRY("HTTP_X_CONTAINER"),
                                   {NULL, 0} };


void req_info::init_meta_info(bool *found_bad_meta)
{
  x_meta_map.clear();

  map<string, string>& m = env->get_map();
  map<string, string>::iterator iter;
  for (iter = m.begin(); iter != m.end(); ++iter) {
    const char *prefix;
    const string& header_name = iter->first;
    const string& val = iter->second;
    for (int prefix_num = 0; (prefix = meta_prefixes[prefix_num].str) != NULL; prefix_num++) {
      int len = meta_prefixes[prefix_num].len;
      const char *p = header_name.c_str();
      if (strncmp(p, prefix, len) == 0) {
        dout(10) << "meta>> " << p << dendl;
        const char *name = p+len; /* skip the prefix */
        int name_len = header_name.size() - len;

        if (found_bad_meta && strncmp(name, "_META_", name_len) == 0)
          *found_bad_meta = true;

        char name_low[meta_prefixes[0].len + name_len + 1];
        snprintf(name_low, meta_prefixes[0].len - 5 + name_len + 1, "%s%s", meta_prefixes[0].str + 5 /* skip HTTP_ */, name); // normalize meta prefix
        int j;
        for (j = 0; name_low[j]; j++) {
          if (name_low[j] != '_')
            name_low[j] = tolower(name_low[j]);
          else
            name_low[j] = '-';
        }
        name_low[j] = 0;

        map<string, string>::iterator iter;
        iter = x_meta_map.find(name_low);
        if (iter != x_meta_map.end()) {
          string old = iter->second;
          int pos = old.find_last_not_of(" \t"); /* get rid of any whitespaces after the value */
          old = old.substr(0, pos + 1);
          old.append(",");
          old.append(val);
          x_meta_map[name_low] = old;
        } else {
          x_meta_map[name_low] = val;
        }
      }
    }
  }
  for (iter = x_meta_map.begin(); iter != x_meta_map.end(); ++iter) {
    dout(10) << "x>> " << iter->first << ":" << iter->second << dendl;
  }
}

std::ostream& operator<<(std::ostream& oss, const rgw_err &err)
{
  oss << "rgw_err(http_ret=" << err.http_ret << ", s3='" << err.s3_code << "') ";
  return oss;
}

string rgw_string_unquote(const string& s)
{
  if (s[0] != '"' || s.size() < 2)
    return s;

  int len;
  for (len = s.size(); len > 2; --len) {
    if (s[len - 1] != ' ')
      break;
  }

  if (s[len-1] != '"')
    return s;

  return s.substr(1, len - 2);
}

static void trim_whitespace(const string& src, string& dst)
{
  const char *spacestr = " \t\n\r\f\v";
  int start = src.find_first_not_of(spacestr);
  if (start < 0)
    return;

  int end = src.find_last_not_of(spacestr);
  dst = src.substr(start, end - start + 1);
}

static bool check_str_end(const char *s)
{
  if (!s)
    return false;

  while (*s) {
    if (!isspace(*s))
      return false;
    s++;
  }
  return true;
}

static bool check_gmt_end(const char *s)
{
  if (!s || !*s)
    return false;

  while (isspace(*s)) {
    ++s;
  }

  /* check for correct timezone */
  if ((strncmp(s, "GMT", 3) != 0) &&
      (strncmp(s, "UTC", 3) != 0)) {
    return false;
  }

  return true;
}

static bool parse_rfc850(const char *s, struct tm *t)
{
  memset(t, 0, sizeof(*t));
  return check_gmt_end(strptime(s, "%A, %d-%b-%y %H:%M:%S ", t));
}

static bool parse_asctime(const char *s, struct tm *t)
{
  memset(t, 0, sizeof(*t));
  return check_str_end(strptime(s, "%a %b %d %H:%M:%S %Y", t));
}

static bool parse_rfc1123(const char *s, struct tm *t)
{
  memset(t, 0, sizeof(*t));
  return check_gmt_end(strptime(s, "%a, %d %b %Y %H:%M:%S ", t));
}

static bool parse_rfc1123_alt(const char *s, struct tm *t)
{
  memset(t, 0, sizeof(*t));
  return check_str_end(strptime(s, "%a, %d %b %Y %H:%M:%S %z", t));
}

bool parse_rfc2616(const char *s, struct tm *t)
{
  return parse_rfc850(s, t) || parse_asctime(s, t) || parse_rfc1123(s, t) || parse_rfc1123_alt(s,t);
}

bool parse_iso8601(const char *s, struct tm *t)
{
  memset(t, 0, sizeof(*t));
  const char *p = strptime(s, "%Y-%m-%dT%T", t);
  if (!p) {
    dout(0) << "parse_iso8601 failed" << dendl;
    return false;
  }
  string str;
  trim_whitespace(p, str);
  if (str.size() == 1 && str[0] == 'Z')
    return true;

  if (str.size() != 5) {
    return false;
  }
  if (str[0] != '.' ||
      str[str.size() - 1] != 'Z')
    return false;

  uint32_t ms;
  int r = stringtoul(str.substr(1, 3), &ms);
  if (r < 0)
    return false;

  return true;
}

int parse_key_value(string& in_str, const char *delim, string& key, string& val)
{
  if (delim == NULL)
    return -EINVAL;

  int pos = in_str.find(delim);
  if (pos < 0)
    return -EINVAL;

  trim_whitespace(in_str.substr(0, pos), key);
  pos++;

  trim_whitespace(in_str.substr(pos), val);

  return 0;
}

int parse_key_value(string& in_str, string& key, string& val)
{
  return parse_key_value(in_str, "=", key,val);
}

int parse_time(const char *time_str, time_t *time)
{
  struct tm tm;

  if (!parse_rfc2616(time_str, &tm))
    return -EINVAL;

  *time = timegm(&tm);

  return 0;
}

/*
 * calculate the sha1 value of a given msg and key
 */
void calc_hmac_sha1(const char *key, int key_len,
                    const char *msg, int msg_len, char *dest)
/* destination should be CEPH_CRYPTO_HMACSHA1_DIGESTSIZE bytes long */
{
  HMACSHA1 hmac((const unsigned char *)key, key_len);
  hmac.Update((const unsigned char *)msg, msg_len);
  hmac.Final((unsigned char *)dest);
  
  char hex_str[(CEPH_CRYPTO_HMACSHA1_DIGESTSIZE * 2) + 1];
  buf_to_hex((unsigned char *)dest, CEPH_CRYPTO_HMACSHA1_DIGESTSIZE, hex_str);
}

int gen_rand_base64(CephContext *cct, char *dest, int size) /* size should be the required string size + 1 */
{
  char buf[size];
  char tmp_dest[size + 4]; /* so that there's space for the extra '=' characters, and some */
  int ret;

  ret = get_random_bytes(buf, sizeof(buf));
  if (ret < 0) {
    lderr(cct) << "cannot get random bytes: " << cpp_strerror(-ret) << dendl;
    return -1;
  }

  ret = ceph_armor(tmp_dest, &tmp_dest[sizeof(tmp_dest)],
		   (const char *)buf, ((const char *)buf) + ((size - 1) * 3 + 4 - 1) / 4);
  if (ret < 0) {
    lderr(cct) << "ceph_armor failed" << dendl;
    return -1;
  }
  tmp_dest[ret] = '\0';
  memcpy(dest, tmp_dest, size);
  dest[size] = '\0';

  return 0;
}

static const char alphanum_upper_table[]="0123456789ABCDEFGHIJKLMNOPQRSTUVWXYZ";

int gen_rand_alphanumeric_upper(CephContext *cct, char *dest, int size) /* size should be the required string size + 1 */
{
  int ret = get_random_bytes(dest, size);
  if (ret < 0) {
    lderr(cct) << "cannot get random bytes: " << cpp_strerror(-ret) << dendl;
    return -1;
  }

  int i;
  for (i=0; i<size - 1; i++) {
    int pos = (unsigned)dest[i];
    dest[i] = alphanum_upper_table[pos % (sizeof(alphanum_upper_table) - 1)];
  }
  dest[i] = '\0';

  return 0;
}


// this is basically a modified base64 charset, url friendly
static const char alphanum_table[]="ABCDEFGHIJKLMNOPQRSTUVWXYZabcdefghijklmnopqrstuvwxyz0123456789-_";

int gen_rand_alphanumeric(CephContext *cct, char *dest, int size) /* size should be the required string size + 1 */
{
  int ret = get_random_bytes(dest, size);
  if (ret < 0) {
    lderr(cct) << "cannot get random bytes: " << cpp_strerror(-ret) << dendl;
    return -1;
  }

  int i;
  for (i=0; i<size - 1; i++) {
    int pos = (unsigned)dest[i];
    dest[i] = alphanum_table[pos & 63];
  }
  dest[i] = '\0';

  return 0;
}

int NameVal::parse()
{
  int delim_pos = str.find('=');
  int ret = 0;

  if (delim_pos < 0) {
    name = str;
    val = "";
    ret = 1;
  } else {
    name = str.substr(0, delim_pos);
    val = str.substr(delim_pos + 1);
  }

  return ret; 
}

int XMLArgs::parse()
{
  int pos = 0, fpos;
  bool end = false;
  bool admin_subresource_added = false; 
  if (str[pos] == '?') pos++;

  while (!end) {
    fpos = str.find('&', pos);
    if (fpos  < pos) {
       end = true;
       fpos = str.size(); 
    }
    string substr, nameval;
    substr = str.substr(pos, fpos - pos);
    url_decode(substr, nameval);
    NameVal nv(nameval);
    int ret = nv.parse();
    if (ret >= 0) {
      string& name = nv.get_name();
      string& val = nv.get_val();

      if (name.compare(0, sizeof(RGW_SYS_PARAM_PREFIX) - 1, RGW_SYS_PARAM_PREFIX) == 0) {
        sys_val_map[name] = val;
      } else {
        val_map[name] = val;
      }

      if ((name.compare("acl") == 0) ||
          (name.compare("cors") == 0) ||
          (name.compare("location") == 0) ||
          (name.compare("logging") == 0) ||
          (name.compare("delete") == 0) ||
          (name.compare("uploads") == 0) ||
          (name.compare("partNumber") == 0) ||
          (name.compare("uploadId") == 0) ||
          (name.compare("versionId") == 0) ||
          (name.compare("torrent") == 0)) {
        sub_resources[name] = val;
      } else if (name[0] == 'r') { // root of all evil
        if ((name.compare("response-content-type") == 0) ||
           (name.compare("response-content-language") == 0) ||
           (name.compare("response-expires") == 0) ||
           (name.compare("response-cache-control") == 0) ||
           (name.compare("response-content-disposition") == 0) ||
           (name.compare("response-content-encoding") == 0)) {
          sub_resources[name] = val;
          has_resp_modifier = true;
        }
      } else if  ((name.compare("subuser") == 0) ||
          (name.compare("key") == 0) ||
          (name.compare("caps") == 0) ||
          (name.compare("index") == 0) ||
          (name.compare("policy") == 0) ||
          (name.compare("object") == 0)) {

        if (!admin_subresource_added) {
          sub_resources[name] = "";
          admin_subresource_added = true;
        }
      }
    }

    pos = fpos + 1;  
  }

  return 0;
}

string& XMLArgs::get(const string& name, bool *exists)
{
  map<string, string>::iterator iter;
  iter = val_map.find(name);
  bool e = (iter != val_map.end());
  if (exists)
    *exists = e;
  if (e)
    return iter->second;
  return empty_str;
}

string& XMLArgs::get(const char *name, bool *exists)
{
  string s(name);
  return get(s, exists);
}


int XMLArgs::get_bool(const string& name, bool *val, bool *exists)
{
  map<string, string>::iterator iter;
  iter = val_map.find(name);
  bool e = (iter != val_map.end());
  if (exists)
    *exists = e;

  if (e) {
    const char *s = iter->second.c_str();

    if (strcasecmp(s, "false") == 0) {
      *val = false;
    } else if (strcasecmp(s, "true") == 0) {
      *val = true;
    } else {
      return -EINVAL;
    }
  }

  return 0;
}

int XMLArgs::get_bool(const char *name, bool *val, bool *exists)
{
  string s(name);
  return get_bool(s, val, exists);
}

bool verify_bucket_permission(struct req_state *s, int perm)
{
  if (!s->bucket_acl)
    return false;

  if ((perm & (int)s->perm_mask) != perm)
    return false;

  return s->bucket_acl->verify_permission(s->user.user_id, perm, perm);
}

bool verify_object_permission(struct req_state *s, RGWAccessControlPolicy *bucket_acl, RGWAccessControlPolicy *object_acl, int perm)
{
  if (!object_acl)
    return false;

  bool ret = object_acl->verify_permission(s->user.user_id, s->perm_mask, perm);
  if (ret)
    return true;

  if (!s->cct->_conf->rgw_enforce_swift_acls)
    return ret;

  if ((perm & (int)s->perm_mask) != perm)
    return false;

  int swift_perm = 0;
  if (perm & (RGW_PERM_READ | RGW_PERM_READ_ACP))
    swift_perm |= RGW_PERM_READ_OBJS;
  if (perm & RGW_PERM_WRITE)
    swift_perm |= RGW_PERM_WRITE_OBJS;

  if (!swift_perm)
    return false;
  /* we already verified the user mask above, so we pass swift_perm as the mask here,
     otherwise the mask might not cover the swift permissions bits */
  return bucket_acl->verify_permission(s->user.user_id, swift_perm, swift_perm);
}

bool verify_object_permission(struct req_state *s, int perm)
{
  return verify_object_permission(s, s->bucket_acl, s->object_acl, perm);
}

static char hex_to_num(char c)
{
  static char table[256];
  static bool initialized = false;


  if (!initialized) {
    memset(table, -1, sizeof(table));
    int i;
    for (i = '0'; i<='9'; i++)
      table[i] = i - '0';
    for (i = 'A'; i<='F'; i++)
      table[i] = i - 'A' + 0xa;
    for (i = 'a'; i<='f'; i++)
      table[i] = i - 'a' + 0xa;
  }
  return table[(int)c];
}

bool url_decode(string& src_str, string& dest_str)
{
  const char *src = src_str.c_str();
  char dest[src_str.size() + 1];
  int pos = 0;
  char c;

  while (*src) {
    if (*src != '%') {
      if (*src != '+') {
	dest[pos++] = *src++;
      } else {
	dest[pos++] = ' ';
	++src;
      }
    } else {
      src++;
      if (!*src)
        break;
      char c1 = hex_to_num(*src++);
      if (!*src)
        break;
      c = c1 << 4;
      if (c1 < 0)
        return false;
      c1 = hex_to_num(*src++);
      if (c1 < 0)
        return false;
      c |= c1;
      dest[pos++] = c;
    }
  }
  dest[pos] = 0;
  dest_str = dest;

  return true;
}

<<<<<<< HEAD
string rgw_trim_whitespace(const string& src)
{
  if (src.empty()) {
    return string();
  }

  int start = 0;
  for (; start != (int)src.size(); start++) {
    if (!isspace(src[start]))
      break;
  }

  int end = src.size() - 1;
  if (end <= start) {
    return string();
  }

  for (; end > start; end--) {
    if (!isspace(src[end]))
      break;
  }

  return src.substr(start, end - start + 1);
}

string rgw_trim_quotes(const string& val)
{
  string s = rgw_trim_whitespace(val);
  if (s.size() < 2)
    return s;

  int start = 0;
  int end = s.size() - 1;
  int quotes_count = 0;

  if (s[start] == '"') {
    start++;
    quotes_count++;
  }
  if (s[end] == '"') {
    end--;
    quotes_count++;
  }
  if (quotes_count == 2) {
    return s.substr(start, end - start + 1);
  }
  return s;
}

static struct {
=======
struct rgw_name_to_flag {
>>>>>>> 4fb782c3
  const char *type_name;
  uint32_t flag;
};

static int parse_list_of_flags(struct rgw_name_to_flag *mapping,
                               const string& str, uint32_t *perm)
{
  list<string> strs;
  get_str_list(str, strs);
  list<string>::iterator iter;
  uint32_t v = 0;
  for (iter = strs.begin(); iter != strs.end(); ++iter) {
    string& s = *iter;
    for (int i = 0; mapping[i].type_name; i++) {
      if (s.compare(mapping[i].type_name) == 0)
        v |= mapping[i].flag;
    }
  }

  *perm = v;
  return 0;
}

static struct rgw_name_to_flag cap_names[] = { {"*",     RGW_CAP_ALL},
                  {"read",  RGW_CAP_READ},
		  {"write", RGW_CAP_WRITE},
		  {NULL, 0} };

int RGWUserCaps::parse_cap_perm(const string& str, uint32_t *perm)
{
  return parse_list_of_flags(cap_names, str, perm);
}

int RGWUserCaps::get_cap(const string& cap, string& type, uint32_t *pperm)
{
  int pos = cap.find('=');
  if (pos >= 0) {
    trim_whitespace(cap.substr(0, pos), type);
  }

  if (type.size() == 0)
    return -EINVAL;

  string cap_perm;
  uint32_t perm = 0;
  if (pos < (int)cap.size() - 1) {
    cap_perm = cap.substr(pos + 1);
    int r = RGWUserCaps::parse_cap_perm(cap_perm, &perm);
    if (r < 0)
      return r;
  }

  *pperm = perm;

  return 0;
}

int RGWUserCaps::add_cap(const string& cap)
{
  uint32_t perm;
  string type;

  int r = get_cap(cap, type, &perm);
  if (r < 0)
    return r;

  caps[type] |= perm;

  return 0;
}

int RGWUserCaps::remove_cap(const string& cap)
{
  uint32_t perm;
  string type;

  int r = get_cap(cap, type, &perm);
  if (r < 0)
    return r;

  map<string, uint32_t>::iterator iter = caps.find(type);
  if (iter == caps.end())
    return 0;

  uint32_t& old_perm = iter->second;
  old_perm &= ~perm;
  if (!old_perm)
    caps.erase(iter);

  return 0;
}

int RGWUserCaps::add_from_string(const string& str)
{
  int start = 0;
  do {
    int end = str.find(';', start);
    if (end < 0)
      end = str.size();

    int r = add_cap(str.substr(start, end - start));
    if (r < 0)
      return r;

    start = end + 1;
  } while (start < (int)str.size());

  return 0;
}

int RGWUserCaps::remove_from_string(const string& str)
{
  int start = 0;
  do {
    int end = str.find(';', start);
    if (end < 0)
      end = str.size();

    int r = remove_cap(str.substr(start, end - start));
    if (r < 0)
      return r;

    start = end + 1;
  } while (start < (int)str.size());

  return 0;
}

void RGWUserCaps::dump(Formatter *f) const
{
  dump(f, "caps");
}

void RGWUserCaps::dump(Formatter *f, const char *name) const
{
  f->open_array_section(name);
  map<string, uint32_t>::const_iterator iter;
  for (iter = caps.begin(); iter != caps.end(); ++iter)
  {
    f->open_object_section("cap");
    f->dump_string("type", iter->first);
    uint32_t perm = iter->second;
    string perm_str;
    for (int i=0; cap_names[i].type_name; i++) {
      if ((perm & cap_names[i].flag) == cap_names[i].flag) {
	if (perm_str.size())
	  perm_str.append(", ");

	perm_str.append(cap_names[i].type_name);
	perm &= ~cap_names[i].flag;
      }
    }
    if (perm_str.empty())
      perm_str = "<none>";

    f->dump_string("perm", perm_str);
    f->close_section();
  }

  f->close_section();
}

struct RGWUserCap {
  string type;
  uint32_t perm;

  void decode_json(JSONObj *obj) {
    JSONDecoder::decode_json("type", type, obj);
    string perm_str;
    JSONDecoder::decode_json("perm", perm_str, obj);
    if (RGWUserCaps::parse_cap_perm(perm_str, &perm) < 0) {
      throw JSONDecoder::err("failed to parse permissions");
    }
  }
};

void RGWUserCaps::decode_json(JSONObj *obj)
{
  list<RGWUserCap> caps_list;
  decode_json_obj(caps_list, obj);

  list<RGWUserCap>::iterator iter;
  for (iter = caps_list.begin(); iter != caps_list.end(); ++iter) {
    RGWUserCap& cap = *iter;
    caps[cap.type] = cap.perm;
  }
}

int RGWUserCaps::check_cap(const string& cap, uint32_t perm)
{
  map<string, uint32_t>::iterator iter = caps.find(cap);

  if ((iter == caps.end()) ||
      (iter->second & perm) != perm) {
    return -EPERM;
  }

  return 0;
}


static struct rgw_name_to_flag op_type_mapping[] = { {"*",  RGW_OP_TYPE_ALL},
                  {"read",  RGW_OP_TYPE_READ},
		  {"write", RGW_OP_TYPE_WRITE},
		  {"delete", RGW_OP_TYPE_DELETE},
		  {NULL, 0} };


int rgw_parse_op_type_list(const string& str, uint32_t *perm)
{
  return parse_list_of_flags(op_type_mapping, str, perm);
}
<|MERGE_RESOLUTION|>--- conflicted
+++ resolved
@@ -704,7 +704,6 @@
   return true;
 }
 
-<<<<<<< HEAD
 string rgw_trim_whitespace(const string& src)
 {
   if (src.empty()) {
@@ -754,10 +753,7 @@
   return s;
 }
 
-static struct {
-=======
 struct rgw_name_to_flag {
->>>>>>> 4fb782c3
   const char *type_name;
   uint32_t flag;
 };
